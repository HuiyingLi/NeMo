# Copyright (c) 2021, NVIDIA CORPORATION.  All rights reserved.
#
# Licensed under the Apache License, Version 2.0 (the "License");
# you may not use this file except in compliance with the License.
# You may obtain a copy of the License at
#
#     http://www.apache.org/licenses/LICENSE-2.0
#
# Unless required by applicable law or agreed to in writing, software
# distributed under the License is distributed on an "AS IS" BASIS,
# WITHOUT WARRANTIES OR CONDITIONS OF ANY KIND, either express or implied.
# See the License for the specific language governing permissions and
# limitations under the License.

import os
from functools import partial
from itertools import chain
from typing import Any, Optional

import torch
import torch.nn.functional as F
from einops import rearrange, repeat
from omegaconf.dictconfig import DictConfig
from pkg_resources import packaging
from pytorch_lightning.trainer.trainer import Trainer
from transformers import CLIPVisionModel, CLIPImageProcessor, SiglipVisionModel, SiglipImageProcessor

from nemo.collections.common.parts.utils import extend_instance
from nemo.collections.multimodal.data.neva.conversation import DEFAULT_IM_END_TOKEN, DEFAULT_IM_START_TOKEN
from nemo.collections.multimodal.data.neva.neva_dataset import (
    DataCollatorForSupervisedDataset,
    NevaPackedSeqDatatset,
    make_supervised_data_module,
)
from nemo.collections.multimodal.models.vision_language_foundation.clip.megatron_clip_models import (
    CLIPVisionTransformer,
    MegatronCLIPModel,
)
from nemo.collections.multimodal.parts.utils import load_nemo_model_weights
from nemo.collections.multimodal.data.clip.augmentations.augmentations import image_transform
from nemo.collections.nlp.data.language_modeling.megatron.data_samplers import MegatronPretrainingSampler
from nemo.collections.nlp.models.language_modeling.megatron.gpt_model import GPTModel
from nemo.collections.nlp.models.language_modeling.megatron_gpt_model import MegatronGPTModel, get_specs
from nemo.collections.nlp.models.nlp_model import NLPModel
from nemo.collections.nlp.modules.common.megatron.adapters.parallel_adapters import (
    AdapterName,
    MultimodalProjectorAdapterConfig,
)
from nemo.collections.nlp.modules.common.megatron.utils import (
    average_losses_across_data_parallel_group,
    get_iterator_k_split,
)
from nemo.collections.nlp.modules.common.text_generation_utils import (
    generate,
    get_computeprob_response,
    get_default_length_params,
    get_default_sampling_params,
    megatron_neva_generate,
)
from nemo.collections.nlp.modules.common.transformer.text_generation import LengthParam, OutputType, SamplingParam
from nemo.collections.nlp.parts.mixins.multimodal_adapter_mixins import MultimodalAdapterModelMixin
from nemo.collections.nlp.parts.utils_funcs import get_last_rank
from nemo.collections.vision.data.megatron.data_samplers import MegatronVisionPretrainingRandomSampler
from nemo.core import adapter_mixins
from nemo.core.classes.common import PretrainedModelInfo
from nemo.utils import logging

try:
    import apex.transformer.pipeline_parallel.utils
    from apex.transformer.pipeline_parallel.utils import get_num_microbatches

    HAVE_APEX = True

except (ImportError, ModuleNotFoundError):

    HAVE_APEX = False

try:
    from megatron.core import InferenceParams, dist_checkpointing, parallel_state
    from megatron.core.models.gpt import GPTModel as MCoreGPTModel
    from megatron.core.pipeline_parallel.schedules import get_forward_backward_func
    from megatron.core.utils import make_sharded_tensor_for_checkpoint

    HAVE_MEGATRON_CORE = True

except (ImportError, ModuleNotFoundError):

    HAVE_MEGATRON_CORE = False


class FrozenCLIPVisionTransformer(CLIPVisionTransformer):
    """Frozen version of CLIPVisionTransformer"""

    def __init__(self, model_cfg, model_parallel_config, pre_process=True, post_process=True):
        super().__init__(
            model_cfg,
            model_parallel_config,
            pre_process=pre_process,
            post_process=post_process,
            skip_head=True,
        )
        self.frozen = False
        self.dtype = self.config.params_dtype

    def train(self, mode):
        if self.frozen:
            return self

        super().train(mode)
        return self

    def forward(self, input):
        assert self.training == False
        hidden_states = self.backbone(input)
        # Do not add header after backbone
        return hidden_states

    def freeze(self) -> None:
        for param in self.parameters():
            param.requires_grad = False

        self.eval()
        self.frozen = True


class NevaWordEmbeddingMixin(torch.nn.Module, adapter_mixins.AdapterModuleMixin):
    """
    A mixin class for integrating vision-based embeddings into language models.

    This class extends the functionality of a language model to include vision-based embeddings
    by integrating a vision encoder. It allows the language model to process media inputs
    alongside text inputs.
    """

    def init_vision(
        self,
        vision_encoder,
        media_start_id,
        media_end_id,
        vision_select_layer=-1,
        class_token_length=1,
        use_im_start_end=False,
    ):
        self.vision_encoder = vision_encoder
        self.from_hf = isinstance(vision_encoder, CLIPVisionModel) or isinstance(vision_encoder, SiglipVisionModel)
        self.from_open_clip = "open_clip" in str(vision_encoder.__module__)
        self.media_start_id = media_start_id
        self.media_end_id = media_end_id
        self.class_token_length = class_token_length
        self.use_im_start_end = use_im_start_end
        self.vision_select_layer = vision_select_layer
        self.media = None
        self.set_accepted_adapter_types([MultimodalProjectorAdapterConfig._target_])

    def set_media(self, media):
        self.media = media

    def forward(self, input_ids, **kwargs):
        media = self.media  # avoid change the signature of embedding forward function
        words_embeddings = super().forward(input_ids, **kwargs)

        return self.replace_media_embeddings(input_ids, words_embeddings, media)

    def encode_vision_x(self, vision_x: torch.Tensor):
        """
        Compute media tokens from vision input by passing it through vision encoder and conditioning language model.
        Args:
            vision_x (torch.Tensor): Vision input
                shape (B, T_img, F, C, H, W)
                Images in the same chunk are collated along T_img, and frames are collated along F
                Currently only F=1 is supported (single-frame videos)

        rearrange code based on https://github.com/dhansmair/flamingo-mini
        """

        assert vision_x.ndim == 6, "vision_x should be of shape (b, T_img, F, C, H, W)"
        b, T, F = vision_x.shape[:3]

        vision_x = rearrange(vision_x, "b T F c h w -> (b T F) c h w")
        vision_x = vision_x.to(self.vision_encoder.dtype)
        with torch.no_grad():
            if self.from_hf:
                vision_x = self.vision_encoder(vision_x, output_hidden_states=True)
                vision_x = vision_x.hidden_states[self.vision_select_layer]
            else:
                self.vision_encoder.backbone.transformer.return_select_layer = self.vision_select_layer
                vision_x = self.vision_encoder(vision_x)
        vision_x = rearrange(vision_x, "(b T F) v d -> b T F v d", b=b, T=T, F=F)
        vision_x = vision_x[:, :, :, self.class_token_length :]
        assert self.is_adapter_available(), "Cannot find multimodal vision adapter!"
        vision_connector = self.get_adapter_module(AdapterName.MULTIMODAL_PROJECTOR_ADAPTER)
        vision_x = vision_connector(vision_x)
        return vision_x

    def replace_media_embeddings(self, input_ids, inputs_embeds, media):
        if media is None:
            return inputs_embeds

        batch_size, sequence_length, hidden_size = inputs_embeds.shape

        # calculate media features without gradients
        media_features = self.encode_vision_x(media)  # b T F S(eq) H(idden)
        num_images_per_sample = media_features.size(1)
        num_patches = media_features.size(3) * media_features.size(2)
        # flatten patches
        media_features = media_features.view(batch_size, -1, hidden_size)

        # create an indices matrix used in torch.scatter
        padded_media_indices = torch.ones(
            (batch_size, num_images_per_sample), dtype=torch.long, device=input_ids.device
        )
        padded_media_indices *= sequence_length
        for idx, input_id in enumerate(input_ids):
            media_end_positions = torch.where(input_id == self.media_end_id)[0]
            if self.use_im_start_end:
                # locate the first media token positions
                padded_media_indices[idx, : len(media_end_positions)] = media_end_positions - num_patches
                assert (
                    input_id[padded_media_indices[idx, : len(media_end_positions)] - 1] == self.media_start_id
                ).all()
            else:
                padded_media_indices[idx, : len(media_end_positions)] = media_end_positions - num_patches + 1
                assert (input_id[padded_media_indices[idx, : len(media_end_positions)]] == self.media_start_id).all()

        # use indices to create a span
        padded_media_indices = padded_media_indices.unsqueeze(-1) + torch.arange(
            num_patches, device=padded_media_indices.device
        ).repeat(*padded_media_indices.shape, 1)
        padded_media_indices = padded_media_indices.reshape(batch_size, -1)
        padded_media_indices = repeat(padded_media_indices, 'b s -> b s h', h=hidden_size)

        # concat placeholder
        updated_input_embeds = torch.cat(
            (inputs_embeds, torch.zeros((batch_size, num_patches, hidden_size), device=inputs_embeds.device)), dim=1
        )
        updated_input_embeds = updated_input_embeds.type(media_features.dtype)
        # scatter media_features
        updated_input_embeds.scatter_(1, padded_media_indices, media_features)

        # chop off placeholder
        updated_input_embeds = updated_input_embeds[:, :sequence_length]

        return updated_input_embeds

    def sharded_state_dict(self, prefix: str = '', sharded_offsets: tuple = (), **kwargs):
        sharded_state_dict = super().sharded_state_dict(prefix=prefix, sharded_offsets=sharded_offsets, **kwargs)

        state_dict = self.state_dict(prefix='', keep_vars=True)
        state_dict.pop('weight')
        # duplicate everything else
        for layer_name in state_dict.keys():
            tensor = state_dict[layer_name]
            layer_key = f'{prefix}{layer_name}'
            sharded_state_dict[layer_key] = make_sharded_tensor_for_checkpoint(
                tensor,
                layer_key,
                prepend_offsets=sharded_offsets,
            )
        return sharded_state_dict


class NevaBaseModel:
    """
    Base class for a multimedia model integrating vision and language models.

    This class initializes and manages components for a multimodal model that combines vision and language models.
    It handles the integration of these models, loading weights, and freezing components based on configuration.
    """

    def __init__(
        self,
        mm_cfg,
        media_start_id,
        media_end_id,
        mcore_gpt,
        **kwargs,
    ):
        self.mm_cfg = mm_cfg
        self.media_start_id = media_start_id
        self.media_end_id = media_end_id
        self.mcore_gpt = mcore_gpt
        self.is_dist_ckpt = False
        if getattr(self, 'language_model', None) is not None:
            self.embedding = self.language_model.embedding

        if mm_cfg.llm.from_pretrained is not None:
            logging.info(f"Loading LLM weights from checkpoint {mm_cfg.llm.from_pretrained}")
            self.load_llm_weights(mm_cfg.llm.from_pretrained)
        if mm_cfg.llm.freeze:
            self.freeze_llm(mm_cfg)

        vision_encoder, self.image_processor = self.create_vision_encoder_and_processor(mm_cfg)

        # Monkey patch embedding
        if kwargs.get("pre_process", True):
            extend_instance(self.embedding.word_embeddings, NevaWordEmbeddingMixin)
            self.embedding.word_embeddings.init_vision(
                vision_encoder,
                media_start_id,
                media_end_id,
                vision_select_layer=mm_cfg.vision_encoder.get("vision_select_layer", -2),
                class_token_length=mm_cfg.vision_encoder.get("class_token_length", 1),
                use_im_start_end=mm_cfg.get("use_im_start_end", False),
            )

    def create_vision_encoder_and_processor(self, mm_cfg):
        # Initialize vision encoder and freeze it
<<<<<<< HEAD
        if mm_cfg.vision_encoder.get("from_hf", False):
            if "clip" in mm_cfg.vision_encoder.from_pretrained:
                vision_encoder = CLIPVisionModel.from_pretrained(
                    mm_cfg.vision_encoder.from_pretrained, torch_dtype=torch.bfloat16,
                ).cuda()
                vision_encoder = vision_encoder.to(torch.bfloat16)
                if mm_cfg.vision_encoder.freeze:
                    for param in vision_encoder.parameters():
                        param.requires_grad = False
                    vision_encoder = vision_encoder.eval()
                image_processor = CLIPImageProcessor.from_pretrained(
                    mm_cfg.vision_encoder.from_pretrained, torch_dtype=torch.bfloat16
                )
            elif "siglip" in mm_cfg.vision_encoder.from_pretrained:
                vision_encoder = SiglipVisionModel.from_pretrained(
                    mm_cfg.vision_encoder.from_pretrained, torch_dtype=torch.bfloat16,
                ).cuda()
                vision_encoder = vision_encoder.to(torch.bfloat16)
                if mm_cfg.vision_encoder.freeze:
                    for param in vision_encoder.parameters():
                        param.requires_grad = False
                    vision_encoder = vision_encoder.eval()
                image_processor = SiglipImageProcessor.from_pretrained(
                    mm_cfg.vision_encoder.from_pretrained, torch_dtype=torch.bfloat16
                )
            else:
                raise(ValueError("Currently only support CLIPVisionModel and SigLipVisionModel from Huggingface"))
        elif mm_cfg.vision_encoder.get("from_open_clip", False):
            assert mm_cfg.vision_encoder.get("open_clip_model_name") is not None, \
                f"`open_clip_model_name` needs to be set."
            model, _, image_processor = open_clip.create_model_and_transforms(
                mm_cfg.vision_encoder.open_clip_model_name,
                pretrained=mm_cfg.vision_encoder.from_pretrained, precision=torch.bfloat16,
            )
            vision_encoder = model.visual.cuda()
            del model
=======
        if mm_cfg.vision_encoder.from_hf:
            vision_encoder = CLIPVisionModel.from_pretrained(
                mm_cfg.vision_encoder.from_pretrained,
                torch_dtype=torch.bfloat16,
            ).cuda()
>>>>>>> 24785dd6
            vision_encoder = vision_encoder.to(torch.bfloat16)
            if mm_cfg.vision_encoder.freeze:
                for param in vision_encoder.parameters():
                    param.requires_grad = False
                vision_encoder = vision_encoder.eval()
        else:
            vision_cfg = MegatronCLIPModel.restore_from(
                mm_cfg.vision_encoder.from_pretrained, return_config=True
            ).vision
            vision_encoder = FrozenCLIPVisionTransformer(vision_cfg, self.config)
            self.load_vision_encoder_weights(vision_encoder, mm_cfg.vision_encoder.from_pretrained)
            if mm_cfg.vision_encoder.freeze:
                vision_encoder.freeze()
            crop_size = mm_cfg.get("crop_size", (224, 224))
            image_processor = image_transform(crop_size, is_train=False, mean=None, std=None, )

        return vision_encoder, image_processor

    def freeze_llm(self, mm_cfg):
        raise NotImplementedError

    def _load_model_weights(self, nemo_path):
        """
        Shared method to load model weights from a given nemo_path.
        """
        sharded_state_dict = None
        if getattr(self, "sharded_state_dict", None) is not None:
            sharded_state_dict = self.sharded_state_dict(prefix="model.")
        state_dict, self.is_dist_ckpt = load_nemo_model_weights(nemo_path, sharded_state_dict)

        return state_dict

    def load_vision_encoder_weights(self, vision_encoder, nemo_path):
        state_dict = self._load_model_weights(nemo_path)

        new_state_dict = {}
        for k, v in state_dict.items():
            if k.startswith("model.vision_encoder."):
                new_k = k.replace("model.vision_encoder.", "")
                new_state_dict[new_k] = v

        missing, unexpected = vision_encoder.load_state_dict(new_state_dict, strict=False)
        print(f"Restored from {nemo_path} with {len(missing)} missing and {len(unexpected)} unexpected keys")
        if len(missing) > 0:
            print(f"Missing Keys: {missing}")
        if len(unexpected) > 0:
            print(f"Unexpected Keys: {unexpected}")

    def load_llm_weights(self, nemo_path):
        state_dict = self._load_model_weights(nemo_path)

        new_state_dict = {}
        if self.is_dist_ckpt or self.mcore_gpt:
            for k, v in state_dict.items():
                new_k = k
                if k.startswith("model."):
                    new_k = k.replace("model.", "", 1)
                new_state_dict[new_k] = v
            self.load_state_dict(new_state_dict, strict=False)
        else:
            if (
                'model.language_model.embedding.word_embeddings.weight' in state_dict
                and state_dict['model.language_model.embedding.word_embeddings.weight'].shape[0]
                < self.embedding.word_embeddings.num_embeddings_per_partition
            ):
                state_dict = self.pad_word_embeddings(state_dict)

            for k, v in state_dict.items():
                if k.startswith("model.language_model."):
                    new_k = k.replace("model.language_model.", "", 1)
                    module_key, param_key = new_k.split(".", 1)
                    if module_key not in new_state_dict:
                        new_state_dict[module_key] = {}
                    new_state_dict[module_key][param_key] = v
            self.language_model.load_state_dict(new_state_dict, strict=False)
        print(f"Restored LLM weights from {nemo_path}.")

    def pad_word_embeddings(self, state_dict):
        assert (
            self.embedding.word_embeddings.num_embeddings
            == self.embedding.word_embeddings.num_embeddings_per_partition
        ), "Word embedding doesn't match the word embedding shape from checkpoint!"

        pad_length = (
            self.embedding.word_embeddings.num_embeddings
            - state_dict['model.language_model.embedding.word_embeddings.weight'].shape[0]
        )
        state_dict['model.language_model.embedding.word_embeddings.weight'] = F.pad(
            state_dict['model.language_model.embedding.word_embeddings.weight'], (0, 0, 0, pad_length)
        )

        if 'model.language_model.output_layer.weight' in state_dict:
            assert (
                state_dict['model.language_model.embedding.word_embeddings.weight'].shape
                == state_dict['model.language_model.output_layer.weight'].shape
            )
            state_dict['model.language_model.output_layer.weight'] = F.pad(
                state_dict['model.language_model.output_layer.weight'], (0, 0, 0, pad_length)
            )
        return state_dict


class MCoreNevaModel(MCoreGPTModel, NevaBaseModel):
    """
    A specialized version of NevaBaseModel integrated with MCoreGPTModel (Megatron Core Version GPTModel).

    This class combines the functionalities of MCoreGPTModel and NevaBaseModel,
    providing capabilities specific to the MCore GPT architecture within the multimodal framework.
    """

    def __init__(
        self,
        mm_cfg,
        media_start_id,
        media_end_id,
        mcore_gpt,
        **kwargs,
    ):
        MCoreGPTModel.__init__(self, **kwargs)
        NevaBaseModel.__init__(self, mm_cfg, media_start_id, media_end_id, mcore_gpt, **kwargs)

    def freeze_llm(self, mm_cfg):
        if parallel_state.is_pipeline_first_stage(ignore_virtual=True):
            embedding_parameters = self.embedding.parameters()
        else:
            embedding_parameters = {}
        if parallel_state.is_pipeline_last_stage(ignore_virtual=True):
            output_layer_parameters = self.output_layer.parameters()
        else:
            output_layer_parameters = {}

        for param in chain(
            embedding_parameters,
            self.decoder.parameters(),
            output_layer_parameters,
        ):
            param.requires_grad = False

    def forward(
        self,
        *args,
        **kwargs,
    ):
        media = kwargs.pop('media', None)
        if parallel_state.is_pipeline_first_stage(ignore_virtual=True):
            self.embedding.word_embeddings.set_media(media)
        return MCoreGPTModel.forward(self, *args, **kwargs)


class NevaModel(GPTModel, NevaBaseModel):
    """
    A specialized version of NevaBaseModel integrated with the NeMo GPTModel.

    This class merges the functionalities of GPTModel with NevaBaseModel, catering to the standard GPT architecture
    within the multimodal framework.
    """

    def __init__(
        self,
        mm_cfg,
        media_start_id,
        media_end_id,
        mcore_gpt,
        **kwargs,
    ):
        GPTModel.__init__(self, **kwargs)
        NevaBaseModel.__init__(self, mm_cfg, media_start_id, media_end_id, mcore_gpt, **kwargs)

    def freeze_llm(self, mm_cfg):
        for param in self.language_model.parameters():
            param.requires_grad = False

    def forward(
        self,
        *args,
        **kwargs,
    ):
        media = kwargs.pop('media', None)
        if parallel_state.is_pipeline_first_stage(ignore_virtual=True):
            self.embedding.word_embeddings.set_media(media)
        return GPTModel.forward(self, *args, **kwargs)


class MegatronNevaModel(MultimodalAdapterModelMixin, MegatronGPTModel):
    """
    Megatron Neva pretraining
    """

    def __init__(self, cfg: DictConfig, trainer: Trainer):
        super().__init__(cfg, trainer)
        self.init_neva_adapter()

    def init_neva_adapter(self):
        self.base_keys = self._get_all_keys()
        adapter_name = AdapterName.MULTIMODAL_PROJECTOR_ADAPTER
        adapter_cfg = MultimodalProjectorAdapterConfig(
            adapter_type=self.cfg.mm_cfg.get("mm_mlp_adapter_type", "linear"),
            in_features=self.cfg.mm_cfg.vision_encoder.hidden_size,
            out_features=self.cfg.hidden_size,
            bias=True,  # self.cfg.get("bias", False),
        )
        for name, module in self.named_modules():
            self._check_and_add_adapter(
                name,
                module,
                adapter_name,
                adapter_cfg,
                autocast_dtype=self.autocast_dtype if self.megatron_amp_O2 else None,
            )
        self.adapter_keys = self._get_all_keys() - self.base_keys
        if self.megatron_amp_O2:
            self.adapter_keys = set(key.replace("model.module.", "model.", 1) for key in self.adapter_keys)

    def model_provider_func(self, pre_process, post_process):
        """Model depends on pipeline paralellism."""

        model_type = self.cfg.mm_cfg.llm.get("model_type", "nvgpt")
        media_start_id = self.tokenizer.token_to_id(DEFAULT_IM_START_TOKEN[model_type])
        media_end_id = self.tokenizer.token_to_id(DEFAULT_IM_END_TOKEN[model_type])

        if self.mcore_gpt:
            if not parallel_state.is_initialized():

                def dummy():
                    return

                if self.trainer.strategy.launcher is not None:
                    self.trainer.strategy.launcher.launch(dummy, trainer=self.trainer)
                self.trainer.strategy.setup_environment()

            model = MCoreNevaModel(
                mm_cfg=self.cfg.mm_cfg,
                media_start_id=media_start_id,
                media_end_id=media_end_id,
                mcore_gpt=self.mcore_gpt,
                config=self.transformer_config,
                transformer_layer_spec=get_specs(self.spec_name),
                vocab_size=self.cfg.get('override_vocab_size', self.padded_vocab_size),
                max_sequence_length=self.cfg.get('encoder_seq_length', 512),
                pre_process=pre_process,
                post_process=post_process,
                parallel_output=True,
                share_embeddings_and_output_weights=self.cfg.get('share_embeddings_and_output_weights', True),
                position_embedding_type=self.cfg.get('position_embedding_type', 'learned_absolute'),
                rotary_percent=self.cfg.get('rotary_percentage', 1.0),
                seq_len_interpolation_factor=self.cfg.get('seq_len_interpolation_factor', None),
                rotary_base=self.cfg.get('rotary_base', 10000),
            )
        else:
            model = NevaModel(
                mm_cfg=self.cfg.mm_cfg,
                media_start_id=media_start_id,
                media_end_id=media_end_id,
                mcore_gpt=self.mcore_gpt,
                config=self.model_parallel_config,
                vocab_size=self.cfg.get('override_vocab_size', self.padded_vocab_size),
                hidden_size=self.cfg.hidden_size,
                max_position_embeddings=self.cfg.max_position_embeddings,
                num_layers=self.cfg.num_layers,
                num_attention_heads=self.cfg.num_attention_heads,
                apply_query_key_layer_scaling=self.cfg.get('apply_query_key_layer_scaling', True),
                kv_channels=self.cfg.get('kv_channels', None),
                ffn_hidden_size=self.cfg.ffn_hidden_size,
                num_tokentypes=0,
                parallel_output=True,
                pre_process=pre_process,
                post_process=post_process,
                init_method_std=self.cfg.get('init_method_std', 0.02),
                use_scaled_init_method=self.cfg.get('use_scaled_init_method', True),
                fp16_lm_cross_entropy=self.cfg.get('fp16_lm_cross_entropy', False),
                hidden_dropout=self.cfg.get('hidden_dropout', 0.1),
                attention_dropout=self.cfg.get('attention_dropout', 0.1),
                ffn_dropout=self.cfg.get('ffn_dropout', 0.0),
                precision=self.cfg.get('precision', 16),
                fp32_residual_connection=self.cfg.get('fp32_residual_connection', False),
                activations_checkpoint_granularity=self.cfg.get('activations_checkpoint_granularity', None),
                activations_checkpoint_method=self.cfg.get('activations_checkpoint_method', None),
                activations_checkpoint_num_layers=self.cfg.get('activations_checkpoint_num_layers', 1),
                activations_checkpoint_layers_per_pipeline=self.cfg.get(
                    'activations_checkpoint_layers_per_pipeline', None
                ),
                normalization=self.cfg.get('normalization', 'layernorm'),
                layernorm_epsilon=self.cfg.get('layernorm_epsilon', 1e-5),
                onnx_safe=self.cfg.get('onnx_safe', False),
                bias=self.cfg.get('bias', True),
                bias_activation_fusion=self.cfg.get('bias_activation_fusion', True),
                bias_dropout_add_fusion=self.cfg.get('bias_dropout_add_fusion', True),
                activation=self.cfg.get('activation', 'gelu'),
                headscale=self.cfg.get('headscale', False),
                transformer_block_type=self.cfg.get('transformer_block_type', 'pre_ln'),
                openai_gelu=self.cfg.get('openai_gelu', False),
                normalize_attention_scores=self.cfg.get('normalize_attention_scores', True),
                position_embedding_type=self.cfg.get('position_embedding_type', 'learned_absolute'),
                rotary_percentage=self.cfg.get('rotary_percentage', 1.0),
                share_embeddings_and_output_weights=self.cfg.get('share_embeddings_and_output_weights', True),
                attention_type=self.cfg.get('attention_type', 'multihead'),
                masked_softmax_fusion=self.cfg.get('masked_softmax_fusion', True),
                persist_layer_norm=self.cfg.get('persist_layer_norm', False),
                transformer_engine=self.cfg.get('transformer_engine', False),
                fp8=self.cfg.get('fp8', False),
                fp8_e4m3=self.cfg.get('fp8_e4m3', False),
                fp8_hybrid=self.cfg.get('fp8_hybrid', False),
                fp8_margin=self.cfg.get('fp8_margin', 0),
                fp8_interval=self.cfg.get('fp8_interval', 1),
                fp8_amax_history_len=self.cfg.get('fp8_amax_history_len', 1),
                fp8_amax_compute_algo=self.cfg.get('fp8_amax_compute_algo', 'most_recent'),
                reduce_amax=self.cfg.get('reduce_amax', True),
                use_emha=self.cfg.get('use_emha', False),
                ub_tp_comm_overlap=self.cfg.get('ub_tp_comm_overlap', False),
                use_flash_attention=self.cfg.get('use_flash_attention', False),
                megatron_legacy=self.cfg.get('megatron_legacy', False),
                seq_len_interpolation_factor=self.cfg.get('seq_len_interpolation_factor', None),
            )

        logging.info(
            f"Neva model initialized with {sum(p.numel() for p in model.parameters() if p.requires_grad)} trainable parameters"
        )

        return model

    def setup_optimizer_param_groups(self):
        """ModelPT override. Optimizer will get self._optimizer_param_groups"""
        if self.cfg.mm_cfg.llm.freeze:
            super().setup_optimizer_param_groups()
        else:
            MegatronGPTModel.setup_optimizer_param_groups(self)

        # TODO(yuya): Refactor the handling of distributed checkpoint optimizer state loading
        # With Pipeline Parallelism (PP) greater than 1, different stages might have varying lengths for `self._optimizer_param_groups`.
        # This inconsistency can lead to errors during the loading of distributed checkpoints.
        # As a temporary workaround, if `self._optimizer_param_groups` has less than 2 groups, add an empty parameter group marked as non-expert.
        if len(self._optimizer_param_groups) < 2 and not self.use_peft:
            self._optimizer_param_groups = (self._optimizer_param_groups[0], {'params': [], 'is_expert': False})

        # filter out params doesn't have grad
        for param_group in self._optimizer_param_groups:
            params_with_grad = [param for param in param_group['params'] if param.requires_grad]
            param_group['params'] = params_with_grad

        # set projection matrix and lora to two param groups with different LR
        if self.use_peft:
            assert len(self._optimizer_param_groups) == 1
            assert len(self.adapter_keys) == len(self._optimizer_param_groups[0]['params'])
            # Mapping from parameter objects to their names
            param_to_name = {
                param: name
                for name, param in self.model.named_parameters()
                if name or name.replace("model.module.", "model.", "1") in self.adapter_keys
            }
            # Match the parameters and separate them into two groups
            group1_params, group2_params = [], []
            for param in self._optimizer_param_groups[0]['params']:
                param_name = param_to_name.get(param)
                if 'mm_projector' in param_name:
                    group2_params.append(param)
                else:
                    group1_params.append(param)

            base_lr = self._cfg.optim.get('lr')
            mm_projector_lr_ratio = 0.1  # hard-coded ratio
            # Create two new optimizer param groups
            self._optimizer_param_groups = [
                {'params': group1_params, 'lr': base_lr},
                {'params': group2_params, 'lr': base_lr * mm_projector_lr_ratio},
            ]

    def forward(self, tokens, text_position_ids, attention_mask, labels, media=None):
        forward_args = {
            'input_ids': tokens,
            'position_ids': text_position_ids,
            'attention_mask': attention_mask,
            'labels': labels,
            'media': media,
        }
        if not self.mcore_gpt:
            forward_args['checkpoint_activations_all_layers'] = None

        output_tensor = self.model(**forward_args)
        return output_tensor

    def fwd_bwd_step(self, dataloader_iter, forward_only, first_val_step=None):
        if parallel_state.get_pipeline_model_parallel_world_size() == 1:
            return MegatronGPTModel.fwd_bwd_step(self, dataloader_iter, forward_only, first_val_step)
        else:
            batch, _, _ = next(dataloader_iter)
            _, seq_length = batch['tokens'].shape
            batch_iter = get_iterator_k_split(batch, get_num_microbatches())

            # handle asynchronous grad reduction
            no_sync_func = None
            grad_sync_func = None
            param_sync_func = None
            if not forward_only and self.with_distributed_adam:
                no_sync_func = partial(
                    self._optimizer.no_sync,
                    greedy_grad_copy=self.megatron_amp_O2,
                )
                grad_sync_func = self.reduce_overlap_gradients
                param_sync_func = self.sync_overlap_parameters

            # pipeline schedules will get these from self.model.config
            for module in self.get_model_module_list():
                module.config.no_sync_func = no_sync_func
                module.config.grad_sync_func = grad_sync_func
                module.config.param_sync_func = param_sync_func

            # run forward and backwards passes for an entire global batch
            # we do this inside training_step to support pipeline parallelism
            fwd_bwd_function = get_forward_backward_func()
            # print(f"{torch.distributed.get_rank()}: {parallel_state.is_pipeline_last_stage()} {fwd_bwd_function}")

            # TODO @akhattar: add num_micro_batches_with_partial_activation_checkpoints when ready
            losses_reduced_per_micro_batch = fwd_bwd_function(
                forward_step_func=self.get_forward_output_and_loss_func(forward_only),
                data_iterator=self._make_data_iterator_list(batch_iter),
                model=self.model,
                num_microbatches=get_num_microbatches(),
                forward_only=forward_only,
                seq_length=seq_length,
                micro_batch_size=self.cfg.micro_batch_size,
                first_val_step=first_val_step,
            )

            # only the last stages of the pipeline return losses
            if losses_reduced_per_micro_batch:
                if (not forward_only) or self.cfg.data.get('validation_drop_last', True):
                    # average loss across micro batches
                    loss_tensors_list = [loss_reduced['avg'] for loss_reduced in losses_reduced_per_micro_batch]
                    loss_tensor = torch.concat(loss_tensors_list)
                    loss_mean = loss_tensor.mean()
                else:
                    # Get the total loss since micro batches sizes are not uniform
                    loss_sum_tensors_list = [
                        loss_sum['loss_sum_and_ub_size']
                        for loss_sum in losses_reduced_per_micro_batch
                        if loss_sum['loss_sum_and_ub_size'][1] > 0
                    ]
                    loss_sum = (
                        torch.vstack(loss_sum_tensors_list).sum(axis=0)
                        if len(loss_sum_tensors_list) > 0
                        else torch.tensor([0.0, 0.0]).cuda()
                    )
                    return loss_sum
            else:
                # we're not on the last pipeline stage so no losses
                if forward_only:
                    loss_mean = []
                else:
                    loss_mean = torch.tensor(0.0).cuda()

            return loss_mean

    def training_step(self, dataloader_iter):
        """
        We pass the dataloader iterator function to the micro-batch scheduler.
        The input batch to each micro-batch is fetched using the dataloader function
        in the micro-batch fwd function.
        """
        return MegatronGPTModel.training_step(self, dataloader_iter)

    def get_forward_output_and_loss_func(self, validation_step=False, tuning=False):
        def loss_func(output_tensor, loss_mask):
            loss_for_ub = self.loss_func(loss_mask, output_tensor)
            if validation_step and not self.cfg.data.get('validation_drop_last', True):
                raise NotImplementedError(f"`validation_drop_last=False` is not implemented in Neva!")
            else:
                reduced_loss = average_losses_across_data_parallel_group([loss_for_ub])
                return loss_for_ub, dict(avg=reduced_loss[0].unsqueeze(0))

        def fwd_output_and_loss_func(dataloader_iter, model, checkpoint_activations_all_layers=None):
            batch = next(dataloader_iter)
            if isinstance(batch, tuple):
                batch = batch[0]
            if parallel_state.get_pipeline_model_parallel_world_size() == 1:
                for k in batch.keys():
                    if self.get_attention_mask_from_fusion:
                        batch[k] = batch[k].cuda(non_blocking=True) if k not in ['attention_mask'] else None
                    else:
                        batch[k] = batch[k].cuda(non_blocking=True)
            else:
                if parallel_state.is_pipeline_first_stage():
                    # First pipeline stage needs tokens, position_ids, and attention_mask
                    for k in batch.keys():
                        if self.get_attention_mask_from_fusion:
                            batch[k] = (
                                batch[k].cuda(non_blocking=True)
                                if k in ['tokens', 'position_ids', 'media', 'cu_seqlens']
                                else None
                            )
                        else:
                            batch[k] = (
                                batch[k].cuda(non_blocking=True)
                                if k in ['tokens', 'position_ids', 'attention_mask', 'media', 'cu_seqlens']
                                else None
                            )
                elif parallel_state.is_pipeline_last_stage():
                    # Last pipeline stage needs the labels, loss_mask, and attention_mask
                    for k in batch.keys():
                        if self.get_attention_mask_from_fusion:
                            batch[k] = (
                                batch[k].cuda(non_blocking=True)
                                if k in ['labels', 'loss_mask', 'cu_seqlens']
                                else None
                            )
                        else:
                            batch[k] = (
                                batch[k].cuda(non_blocking=True)
                                if k in ['labels', 'loss_mask', 'attention_mask', 'cu_seqlens']
                                else None
                            )
                else:
                    # Intermediate pipeline stage doesn't need any inputs
                    batch = {
                        k: None for k in ['tokens', 'position_ids', 'attention_mask', 'labels', 'media', 'loss_mask']
                    }

            forward_args = {
                'input_ids': batch['tokens'],
                'position_ids': batch['position_ids'],
                'attention_mask': batch['attention_mask'],
                'labels': batch['labels'],
                'media': batch.get('media', None),
            }
            if not self.mcore_gpt:
                if self.use_loss_mask:
                    forward_args['loss_mask'] = batch['loss_mask']
                forward_args['checkpoint_activations_all_layers'] = checkpoint_activations_all_layers
            else:
                if 'cu_seqlens' in batch:  # packed sequence
                    # these args are passed eventually into TEDotProductAttention.forward()
                    cu_seqlens = batch['cu_seqlens'].squeeze()  # remove batch size dimension (mbs=1)
                    max_seqlen = batch['max_seqlen'].squeeze() if 'max_seqlen' in batch else None

                    try:
                        from megatron.core.packed_seq_params import PackedSeqParams
                    except (ImportError, ModuleNotFoundError) as e:
                        mcore_version = packaging.version.Version(version('megatron-core'))
                        logging.error(
                            f"megatron-core v{mcore_version} does not support training with packed sequence. "
                            "Please use megatron-core >= 0.5.0, or set model.data.train_ds.packed_sequence=False"
                        )
                        raise e
                    forward_args['packed_seq_params'] = PackedSeqParams(
                        cu_seqlens_q=cu_seqlens,
                        cu_seqlens_kv=cu_seqlens,
                        max_seqlen_q=max_seqlen,
                        max_seqlen_kv=max_seqlen,
                        qkv_format='thd',
                    )

            output_tensor = model(**forward_args)

            return output_tensor, partial(loss_func, loss_mask=batch.get('loss_mask'))

        return fwd_output_and_loss_func

    def get_forward_output_only_func(self):
        def fwd_output_only_func(dataloader_iter, model):
            batch = next(dataloader_iter)
            if isinstance(batch, tuple):
                batch = batch[0]
            extra_arg = {}
            (
                tokens,
                attention_mask,
                position_ids,
                media,
                set_inference_key_value_memory,
                inference_max_sequence_len,
            ) = batch
            tokens = tokens.cuda()
            attention_mask = attention_mask.cuda()
            position_ids = position_ids.cuda()
            attention_mask = attention_mask[0:1]
            if media is not None:
                media = media.cuda()
            labels = None
            if self.mcore_gpt:
                # if first step, then clear KV cache, otherwise reuse inference_paarms
                if set_inference_key_value_memory[0].item():
                    self.inference_params = InferenceParams(
                        max_batch_size=tokens.size(0), max_sequence_length=inference_max_sequence_len[0].item()
                    )
                extra_arg['inference_params'] = self.inference_params
            else:
                extra_arg['set_inference_key_value_memory'] = set_inference_key_value_memory[0].item()
                extra_arg['inference_max_sequence_len'] = inference_max_sequence_len[0].item()

            forward_args = {
                'input_ids': tokens,
                'position_ids': position_ids,
                'attention_mask': attention_mask,
                'labels': labels,
                'media': media,
            }
            if not self.mcore_gpt:
                forward_args['checkpoint_activations_all_layers'] = None
            output_tensor = model(**forward_args, **extra_arg)

            # Advance inference sequence offset.
            if self.inference_params:
                # if last stage, then (final) output is [b, s, h], otherwise it's [s, b, h]
                if parallel_state.is_pipeline_last_stage():
                    self.inference_params.sequence_len_offset += output_tensor.size(1)
                else:
                    self.inference_params.sequence_len_offset += output_tensor.size(0)

            def id_func(output_tensor):
                return output_tensor, {'logits': output_tensor}

            return output_tensor, id_func

        return fwd_output_only_func

    def validation_step(self, dataloader_iter):
        return MegatronGPTModel.validation_step(self, dataloader_iter)

    def on_validation_epoch_end(self):
        if not self.validation_step_outputs:
            return

        if parallel_state.is_pipeline_last_stage():
            # only the last pipeline parallel stages return loss with their batch size
            if self.cfg.data.get('validation_drop_last', True):
                averaged_loss = torch.stack(self.validation_step_outputs).mean()
            else:
                # Compute the avg loss by total_loss across all samples / total number of samples
                # total_loss_and_total_samples = torch.vstack(outputs).sum(axis=0)
                # avg_loss = total_loss_and_total_samples[0] / total_loss_and_total_samples[1]
                # averaged_loss = avg_loss.type(torch.float32).cuda()
                raise NotImplementedError("`validation_drop_last=False` is not supported!")
        else:
            averaged_loss = torch.tensor(0.0, dtype=torch.float32).cuda()

        # we can only log on one rank if it is rank zero so we broadcast from last rank
        torch.distributed.broadcast(averaged_loss, get_last_rank())
        self.log('val_loss', averaged_loss, prog_bar=True, rank_zero_only=True, batch_size=1)
        self.validation_step_outputs.clear()  # free memory

        return averaged_loss

    def on_validation_epoch_start(self):
        pass

    def test_step(self, batch, batch_idx):
        return self.validation_step(batch)

    def test_epoch_end(self, outputs):
        averaged_loss = average_losses_across_data_parallel_group(outputs)
        logging.info(f'test_loss: {averaged_loss[0]}')

    def loss_func(self, loss_mask, output_tensor):
        losses = output_tensor.float()
        loss_mask = loss_mask.view(-1).float()
        # TODO: add nemo version here
        loss = torch.sum(losses.view(-1) * loss_mask) / loss_mask.sum()  # sequence level nll
        return loss

    def setup(self, stage=None):
        """PTL hook that is executed after DDP spawns.
            We setup datasets here as megatron datasets require DDP to instantiate.
            See https://pytorch-lightning.readthedocs.io/en/latest/common/lightning_module.html#setup for more information.
        Args:
            stage (str, optional): Can be 'fit', 'validate', 'test' or 'predict'. Defaults to None.
        """
        num_parameters_on_device, total_num_parameters = self._get_total_params_across_model_parallel_groups_gpt_bert()

        logging.info(
            f'Pipeline model parallel rank: {parallel_state.get_pipeline_model_parallel_rank()}, '
            f'Tensor model parallel rank: {parallel_state.get_tensor_model_parallel_rank()}, '
            f'Number of model parameters on device: {num_parameters_on_device:.2e}. '
            f'Total number of model parameters: {total_num_parameters:.2e}.'
        )

        resume_checkpoint_path = self.trainer.ckpt_path
        if resume_checkpoint_path:
            init_consumed_samples = self._extract_consumed_samples_from_ckpt(resume_checkpoint_path)
        else:
            init_consumed_samples = 0
        self.init_consumed_samples = init_consumed_samples
        self.init_global_step = self.trainer.global_step

        rampup_batch_size = self.cfg.get('rampup_batch_size', None)
        if rampup_batch_size:
            start_batch_size = rampup_batch_size[0]
            batch_size_increment = rampup_batch_size[1]
            total_gpus_number = self.trainer.num_devices * self.trainer.num_nodes

            assert start_batch_size % (total_gpus_number) == 0, (
                'expected'
                ' start batch size ({}) to be divisible by total number of GPUs'
                ' ({})'.format(start_batch_size, total_gpus_number)
            )

            micro_batch_size = self.cfg.get('micro_batch_size', 1)
            tensor_model_parallel_size = self.cfg.get('tensor_model_parallel_size', 1)
            pipeline_model_parallel_size = self.cfg.get('pipeline_model_parallel_size', 1)
            total_data_parallel_size = total_gpus_number // (tensor_model_parallel_size * pipeline_model_parallel_size)

            assert batch_size_increment % (micro_batch_size * total_data_parallel_size) == 0, (
                'expected'
                ' batch size increment ({}) to be divisible by micro_batch_size ({}) times total data parallel size'
                ' ({})'.format(batch_size_increment, micro_batch_size, total_data_parallel_size)
            )

        if stage == 'predict':
            return
        else:
            # TODO: consider adding a ModelPT guard to check if model is being restored.
            # allowing restored models to optionally setup datasets
            self.build_train_valid_test_datasets()
            self.setup_training_data(self.cfg.data)
            self.setup_validation_data(self.cfg.data)
            self.setup_test_data(self.cfg.data)

        # when using pipeline model parallel the final stage need to initialize word embeddings
        if parallel_state.get_pipeline_model_parallel_world_size() > 1:
            if isinstance(self.model, list):
                for i, module in enumerate(self.model):
                    parallel_state.set_virtual_pipeline_model_parallel_rank(i)
                    if self.cfg.get('share_embeddings_and_output_weights', True):
                        module.sync_initial_word_embeddings()
                parallel_state.set_virtual_pipeline_model_parallel_rank(0)
            else:
                if self.cfg.get('share_embeddings_and_output_weights', True):
                    self.model.sync_initial_word_embeddings()

        if self.cfg.get('transformer_engine', False):
            self.setup_transformer_engine_tp_groups()

    def build_train_valid_test_datasets(self):
        logging.info('Building Neva datasets.')
        if self.cfg.data.get("packed_sequence", False):
            assert self.cfg.micro_batch_size == 1, "Micro batch size must be 1 if using packed sequence"
            self._train_ds = NevaPackedSeqDatatset(self.cfg.data.data_prefix, self.cfg.data.get("crop_size"))
            self._validation_ds = NevaPackedSeqDatatset(self.cfg.data.data_prefix, self.cfg.data.get("crop_size"))
        else:
            ds_dict = make_supervised_data_module(
                tokenizer=self.tokenizer,
<<<<<<< HEAD
                image_processor=self.model.module.image_processor if hasattr(self.model,
                                                                             "module") else self.model.image_processor,
=======
>>>>>>> 24785dd6
                model_cfg=self.cfg,
            )
            self._train_ds = ds_dict["train_dataset"]
            self._validation_ds = ds_dict["eval_dataset"]
        return self._train_ds, self._validation_ds

    def build_pretraining_data_loader(
        self, dataset, consumed_samples, dataset_type=None, drop_last=True, pad_samples_to_global_batch_size=False
    ):
        """Buld dataloader given an input dataset."""

        logging.info(f'Building dataloader with consumed samples: {consumed_samples}')
        # Megatron sampler
        if parallel_state.get_pipeline_model_parallel_world_size() == 1:
            micro_batch_size = self.cfg.micro_batch_size
        else:
            micro_batch_size = self.cfg.global_batch_size // parallel_state.get_data_parallel_world_size()

        if hasattr(self.cfg.data, 'dataloader_type') and self.cfg.data.dataloader_type is not None:
            if self.cfg.data.dataloader_type == 'single':
                batch_sampler = MegatronPretrainingSampler(
                    total_samples=len(dataset),
                    consumed_samples=consumed_samples,
                    micro_batch_size=micro_batch_size,
                    data_parallel_rank=parallel_state.get_data_parallel_rank(),
                    data_parallel_size=parallel_state.get_data_parallel_world_size(),
                    drop_last=drop_last,
                    global_batch_size=self.cfg.global_batch_size,
                    pad_samples_to_global_batch_size=pad_samples_to_global_batch_size,
                )
            elif self.cfg.data.dataloader_type == 'cyclic':
                batch_sampler = MegatronVisionPretrainingRandomSampler(
                    dataset=dataset,
                    total_samples=len(dataset),
                    consumed_samples=consumed_samples,
                    micro_batch_size=micro_batch_size,
                    data_parallel_rank=parallel_state.get_data_parallel_rank(),
                    data_parallel_size=parallel_state.get_data_parallel_world_size(),
                    drop_last=self.cfg.get('drop_last', True),
                    data_sharding=False,
                )
            else:
                raise ValueError('cfg.data.dataloader_type must be "single" or "cyclic"')
        else:
            raise ValueError('cfg.data.dataloader_type not found. Must be "single" or "cyclic"')

        collate_func = DataCollatorForSupervisedDataset(self.cfg, self.tokenizer)
        return torch.utils.data.DataLoader(
            dataset,
            batch_sampler=batch_sampler,
            collate_fn=collate_func,
            num_workers=self.cfg.data.num_workers,
            pin_memory=True,
            persistent_workers=True if self.cfg.data.num_workers > 0 else False,
        )

    @classmethod
    def list_available_models(cls) -> Optional[PretrainedModelInfo]:
        """
        This method returns a list of pre-trained model which can be instantiated directly from NVIDIA's NGC cloud.
        Returns:
            List of available pre-trained models.
        """
        return None

    def setup_test_data(self, cfg):
        pass

    def get_keys_to_keep(self):
        keys_to_keep = list(self.adapter_keys)
        # TODO(yuya): maybe not hard-code vision_encoder keys here
        vision_encoder_keys = [k for k in self.base_keys if "vision_encoder" in k]
        llm_keys = [k for k in self.base_keys if "vision_encoder" not in k]
        if not self.cfg.mm_cfg.llm.freeze:
            keys_to_keep += llm_keys
        if not self.cfg.mm_cfg.vision_encoder.freeze:
            keys_to_keep += vision_encoder_keys
        return keys_to_keep

    def state_dict(self, destination=None, prefix='', keep_vars=False):
        # Get the original state dictionary
        original_state_dict = super().state_dict(destination=destination, prefix=prefix, keep_vars=keep_vars)
        keys_to_keep = self.get_keys_to_keep()
        new_state_dict = {k: original_state_dict[k] for k in keys_to_keep}
        return new_state_dict

    def load_state_dict(self, state_dict, strict=False):
        logging.warning('Loading state dict for MegatronNevaModel...')
        missing_keys, unexpected_keys = NLPModel.load_state_dict(self, state_dict, strict=False)

        if len(missing_keys) > 0:
            logging.warning('Missing keys were detected during the load. Please double check.')
            if len(missing_keys) > 10:
                logging.warning(f'Missing keys: {missing_keys[:10]} and {len(missing_keys) - 10} more.')
            else:
                logging.warning(f'Missing keys: {missing_keys}')
        if len(unexpected_keys) > 0:
            logging.critical('Unexpected keys were detected during the load. Please double check.')
            logging.critical(f'Unexpected keys: \n{unexpected_keys}')

    def on_load_checkpoint(self, checkpoint) -> None:
        """LightningModule hook:
        https://pytorch-lightning.readthedocs.io/en/stable/common/lightning_module.html#on-load-checkpoint
        """

        # mcore uses distributed checkpointing
        # FSDP supports the lagecy checkpointing or torch-FSDP-native sharded checkpointing
        if self.mcore_gpt and not self.use_fsdp:
            if 'state_dict' in checkpoint and checkpoint['state_dict']:
                for index, module in enumerate(self.get_model_module_list()):
                    if parallel_state.get_virtual_pipeline_model_parallel_world_size() is not None:
                        checkpoint_state_dict = checkpoint['state_dict'][f'model_{index}']
                    else:
                        checkpoint_state_dict = checkpoint['state_dict']
                    # checkpoint_state_dict has "model." but module does not so we need to remove it when loading
                    checkpoint_state_dict = {
                        key.replace('model.', ''): checkpoint_state_dict.pop(key)
                        for key in list(checkpoint_state_dict.keys())
                    }
                    module.load_state_dict(checkpoint_state_dict, strict=False)
            else:
                # when restoring a distributed checkpoint from a ptl checkpoint we need to defer loading the state_dict
                # see NLPModel.on_load_checkpoint
                checkpoint['state_dict'] = {}

        # legacy checkpointing for interleaved
        else:
            if isinstance(self.model, list):
                for i in range(len(self.model)):
                    parallel_state.set_virtual_pipeline_model_parallel_rank(i)
                    self.model[i].module.load_state_dict(checkpoint[f'model{i}'], strict=True)
                parallel_state.set_virtual_pipeline_model_parallel_rank(0)

    def sharded_state_dict(self, prefix: str = ''):
        if self.use_peft:
            return None

        original_sharded_state_dict = super().sharded_state_dict()
        keys_to_keep = self.get_keys_to_keep()
        new_sharded_state_dict = {k: original_sharded_state_dict[k] for k in keys_to_keep}
        return new_sharded_state_dict

    def predict_step(self, batch: Any, batch_idx: int, dataloader_idx: Optional[int] = None) -> Any:
        inference_config = self.get_inference_config()

        if inference_config is None:
            return None
        else:
            # need to overwrite some configuration, make it immutable
            image = os.path.join(inference_config['images_base_path'], batch['image'][0])
            prompt = batch['prompt'][0]
            inference_config = inference_config.copy()
            compute_logprob = inference_config['compute_logprob']
            if compute_logprob:
                inference_config['inputs'] = prompt
                inference_config['tokens_to_generate'] = 1
                inference_config['all_probs'] = True
                inference_config["add_BOS"] = False
                inference_config['greedy'] = True
                inference_config['image_list'] = image
                response = generate(self, **inference_config)
                compute_prob_response = get_computeprob_response(self.tokenizer, response, prompt)
                return compute_prob_response
            else:
                inference_config['inputs'] = prompt
                inference_config['image_list'] = image
                return generate(self, **inference_config)

    def generate(
        self,
        input_prompts,
        inference_config,
        length_params: LengthParam,
        sampling_params: SamplingParam = None,
    ) -> OutputType:

        # check whether the DDP is initialized
        if not parallel_state.is_initialized():

            def dummy():
                return

            if self.trainer.strategy.launcher is not None:
                self.trainer.strategy.launcher.launch(dummy, trainer=self.trainer)
            self.trainer.strategy.setup_environment()

        # set the default sampling params if it is None.
        # default do greedy sampling
        if sampling_params is None:
            sampling_params = get_default_sampling_params()

        # set the default length params if it is None.
        # default do greedy sampling
        if length_params is None:
            length_params = get_default_length_params()

        # Supports only one prompt at a time
        result = megatron_neva_generate(self.cuda(), input_prompts, length_params, sampling_params, inference_config)

        return result<|MERGE_RESOLUTION|>--- conflicted
+++ resolved
@@ -305,7 +305,6 @@
 
     def create_vision_encoder_and_processor(self, mm_cfg):
         # Initialize vision encoder and freeze it
-<<<<<<< HEAD
         if mm_cfg.vision_encoder.get("from_hf", False):
             if "clip" in mm_cfg.vision_encoder.from_pretrained:
                 vision_encoder = CLIPVisionModel.from_pretrained(
@@ -342,13 +341,6 @@
             )
             vision_encoder = model.visual.cuda()
             del model
-=======
-        if mm_cfg.vision_encoder.from_hf:
-            vision_encoder = CLIPVisionModel.from_pretrained(
-                mm_cfg.vision_encoder.from_pretrained,
-                torch_dtype=torch.bfloat16,
-            ).cuda()
->>>>>>> 24785dd6
             vision_encoder = vision_encoder.to(torch.bfloat16)
             if mm_cfg.vision_encoder.freeze:
                 for param in vision_encoder.parameters():
@@ -1088,11 +1080,8 @@
         else:
             ds_dict = make_supervised_data_module(
                 tokenizer=self.tokenizer,
-<<<<<<< HEAD
                 image_processor=self.model.module.image_processor if hasattr(self.model,
                                                                              "module") else self.model.image_processor,
-=======
->>>>>>> 24785dd6
                 model_cfg=self.cfg,
             )
             self._train_ds = ds_dict["train_dataset"]
